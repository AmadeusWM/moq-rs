--- conflicted
+++ resolved
@@ -17,11 +17,7 @@
 
 # QUIC
 quinn = "0.10"
-<<<<<<< HEAD
-web-transport-quinn = "0.10"
-=======
 web-transport-quinn = "0.1"
->>>>>>> 1cd2130b
 url = "2"
 
 # Crypto
