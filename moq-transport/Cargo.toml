--- conflicted
+++ resolved
@@ -20,11 +20,7 @@
 tokio = { version = "1", features = ["macros", "io-util", "sync"] }
 log = "0.4"
 
-<<<<<<< HEAD
-web-transport = "0.10"
-=======
 web-transport = "0.1"
->>>>>>> 1cd2130b
 
 paste = "1"
 futures = "0.3"
